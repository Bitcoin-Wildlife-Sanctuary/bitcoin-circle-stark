--- conflicted
+++ resolved
@@ -1,11 +1,6 @@
 use crate::treepp::*;
 use crate::utils::{
-<<<<<<< HEAD
-    dup_m31_vec_gadget, hash_m31_vec_gadget, limb_to_be_bits, m31_vec_from_bottom_gadget,
-=======
-    dup_m31_vec_gadget, hash, hash_m31_vec_gadget, limb_to_be_bits_toaltstack,
-    m31_vec_from_bottom_gadget,
->>>>>>> 9015ff1a
+    dup_m31_vec_gadget, hash, hash_m31_vec_gadget, limb_to_be_bits, m31_vec_from_bottom_gadget,
 };
 use crate::OP_HINT;
 
