--- conflicted
+++ resolved
@@ -135,19 +135,11 @@
 
     Ok(VerifierHints {
         fiat_shamir_hints: fs_output.fiat_shamir_hints,
-<<<<<<< HEAD
-        merkle_proofs_traces,
-        merkle_proofs_compositions,
-        column_line_coeffs_hints,
-        prepared_pair_vanishing_hints,
-        per_query_quotients_hints,
-=======
         merkle_proofs_traces: prepare_output.merkle_proofs_traces,
         merkle_proofs_compositions: prepare_output.merkle_proofs_compositions,
         column_line_coeffs_hints: prepare_output.column_line_coeffs_hints,
         prepared_pair_vanishing_hints: prepare_output.prepared_pair_vanishing_hints,
         per_query_hints: vec![per_query_quotients_hints[0].clone()],
->>>>>>> 4fc6a903
     })
 }
 
