--- conflicted
+++ resolved
@@ -1,4 +1,6 @@
-<<<<<<< HEAD
+mod bitcoin_script;
+pub use bitcoin_script::*;
+
 use crate::channel::{ChannelWithHint, DrawQM31Hints};
 use stwo_prover::core::air::{Air, AirExt};
 use stwo_prover::core::channel::BWSSha256Channel;
@@ -40,10 +42,6 @@
         random_coeff_hint,
     })
 }
-=======
-mod bitcoin_script;
-pub use bitcoin_script::*;
->>>>>>> 10b83694
 
 #[cfg(test)]
 mod test {
