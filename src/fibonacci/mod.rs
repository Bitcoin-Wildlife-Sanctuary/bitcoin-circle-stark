mod bitcoin_script;

mod fiat_shamir;
mod utils;

pub use bitcoin_script::*;
use itertools::Itertools;
use std::iter::zip;

use crate::constraints::{
    ColumnLineCoeffs, ColumnLineCoeffsHint, DenominatorInverseHint, PreparedPairVanishingHint,
};
use crate::fibonacci::fiat_shamir::FiatShamirHints;
<<<<<<< HEAD
use crate::fri::{FieldInversionHint, QueriesWithHint};
use crate::merkle_tree::MerkleTreeTwinProof;
use crate::oods::OODS;
use crate::pow::PoWHint;
=======
use crate::fri::FieldInversionHint;
use crate::merkle_tree::{MerkleTree, MerkleTreeTwinProof};
>>>>>>> 1236a37f
use crate::precomputed_merkle_tree::{PrecomputedMerkleTree, PrecomputedMerkleTreeProof};
use crate::treepp::pushable::{Builder, Pushable};
use stwo_prover::core::air::Air;
use stwo_prover::core::backend::cpu::quotients::{batch_random_coeffs, denominator_inverses};
use stwo_prover::core::backend::CpuBackend;
use stwo_prover::core::channel::BWSSha256Channel;
use stwo_prover::core::circle::CirclePoint;
use stwo_prover::core::constraints::complex_conjugate_line_coeffs_normalized;
use stwo_prover::core::fft::ibutterfly;
use stwo_prover::core::fields::cm31::CM31;
use stwo_prover::core::fields::qm31::{SecureField, QM31};
use stwo_prover::core::fields::FieldExpOps;
use stwo_prover::core::fri::get_opening_positions;
use stwo_prover::core::pcs::quotients::{fri_answers, ColumnSampleBatch, PointSample};
use stwo_prover::core::pcs::TreeVec;
use stwo_prover::core::poly::circle::{CanonicCoset, SecureCirclePoly};
use stwo_prover::core::prover::{
    InvalidOodsSampleStructure, StarkProof, VerificationError, N_QUERIES,
};
use stwo_prover::core::{ColumnVec, ComponentVec};
use stwo_prover::examples::fibonacci::air::FibonacciAir;

/// All the hints for the verifier (note: proof is also provided as a hint).
pub struct VerifierHints {
    /// Fiat-Shamir hints.
    pub fiat_shamir_hints: FiatShamirHints,

    /// Merkle proofs for the trace Merkle tree.
    pub merkle_proofs_traces: Vec<MerkleTreeTwinProof>,

    /// Merkle proofs for the composition Merkle tree.
    pub merkle_proofs_compositions: Vec<MerkleTreeTwinProof>,

    /// Column line coeff hints.
    pub column_line_coeffs_hints: Vec<ColumnLineCoeffsHint>,

    /// Per query hints.
    pub per_query_hints: Vec<PerQueryHint>,
}

/// Hint that repeats for each query.
pub struct PerQueryHint {
    /// Prepared pair vanishing hints.
    pub prepared_pair_vanishing_hints: Vec<PreparedPairVanishingHint>,

    /// Precomputed tree Merkle proofs.
    pub precomputed_merkle_proofs: Vec<PrecomputedMerkleTreeProof>,

    /// Denominator inverse hints.
    pub denominator_inverse_hints: Vec<DenominatorInverseHint>,

    /// Y inverse hint.
    pub y_inverse_hint: FieldInversionHint,

    /// Test-only: the FRI answer.
    pub test_only_fri_answer: Vec<QM31>,
}

impl Pushable for &VerifierHints {
    fn bitcoin_script_push(self, mut builder: Builder) -> Builder {
        builder = (&self.fiat_shamir_hints).bitcoin_script_push(builder);
        for proof in self.merkle_proofs_traces.iter() {
            builder = proof.bitcoin_script_push(builder);
        }
        for proof in self.merkle_proofs_compositions.iter() {
            builder = proof.bitcoin_script_push(builder);
        }
        for hint in self.column_line_coeffs_hints.iter() {
            builder = hint.bitcoin_script_push(builder);
        }
        for hint in self.per_query_hints.iter() {
            builder = hint.bitcoin_script_push(builder);
        }
        builder
    }
}

impl Pushable for VerifierHints {
    fn bitcoin_script_push(self, builder: Builder) -> Builder {
        (&self).bitcoin_script_push(builder)
    }
}

impl Pushable for &PerQueryHint {
    fn bitcoin_script_push(self, mut builder: Builder) -> Builder {
        for hint in self.prepared_pair_vanishing_hints.iter() {
            builder = hint.bitcoin_script_push(builder);
        }
        for proof in self.precomputed_merkle_proofs.iter() {
            builder = proof.bitcoin_script_push(builder);
        }
        for hint in self.denominator_inverse_hints.iter() {
            builder = hint.bitcoin_script_push(builder);
        }
        builder = (&self.y_inverse_hint).bitcoin_script_push(builder);
        for elem in self.test_only_fri_answer.iter().rev() {
            builder = elem.bitcoin_script_push(builder);
        }
        builder
    }
}

impl Pushable for PerQueryHint {
    fn bitcoin_script_push(self, builder: Builder) -> Builder {
        (&self).bitcoin_script_push(builder)
    }
}

/// A verifier program that generates hints.
pub fn verify_with_hints(
    proof: StarkProof,
    air: &FibonacciAir,
    channel: &mut BWSSha256Channel,
) -> Result<VerifierHints, VerificationError> {
    let fs_output = utils::generate_fs_hints(proof.clone(), channel, air).unwrap();

    let fri_query_domains = get_opening_positions(
        &fs_output.fri_input.queries,
        &fs_output.fri_input.column_log_sizes,
    );

    assert_eq!(fri_query_domains.len(), 1);
    let query_domain = fri_query_domains.first_key_value().unwrap();
    assert_eq!(
        *query_domain.0,
        fs_output.fri_input.max_column_log_degree_bound + fs_output.fri_input.fri_log_blowup_factor
    );

    let queries_parents: Vec<usize> = query_domain
        .1
        .iter()
        .map(|subdomain| {
            assert_eq!(subdomain.log_size, 1);
            subdomain.coset_index
        })
        .collect();

    let merkle_proofs_traces = MerkleTreeTwinProof::from_stwo_proof(
        (fs_output.fri_input.max_column_log_degree_bound
            + fs_output.fri_input.fri_log_blowup_factor) as usize,
        &queries_parents,
        &proof.commitment_scheme_proof.queried_values[0],
        &proof.commitment_scheme_proof.decommitments[0],
    );
    let merkle_proofs_compositions = MerkleTreeTwinProof::from_stwo_proof(
        (fs_output.fri_input.max_column_log_degree_bound
            + fs_output.fri_input.fri_log_blowup_factor) as usize,
        &queries_parents,
        &proof.commitment_scheme_proof.queried_values[1],
        &proof.commitment_scheme_proof.decommitments[1],
    );

    for (&query, twin_proof) in queries_parents.iter().zip(merkle_proofs_traces.iter()) {
        assert!(twin_proof.verify(
            &proof.commitments[0],
<<<<<<< HEAD
            (max_column_bound.log_degree_bound + fri_config.log_blowup_factor) as usize,
=======
            (fs_output.fri_input.max_column_log_degree_bound
                + fs_output.fri_input.fri_log_blowup_factor) as usize,
            twin_proof,
>>>>>>> 1236a37f
            query << 1
        ));
    }

    for (&query, twin_proof) in queries_parents
        .iter()
        .zip(merkle_proofs_compositions.iter())
    {
        assert!(twin_proof.verify(
            &proof.commitments[1],
<<<<<<< HEAD
            (max_column_bound.log_degree_bound + fri_config.log_blowup_factor) as usize,
=======
            (fs_output.fri_input.max_column_log_degree_bound
                + fs_output.fri_input.fri_log_blowup_factor) as usize,
            twin_proof,
>>>>>>> 1236a37f
            query << 1
        ));
    }

    let column_size: Vec<u32> = fs_output
        .fri_input
        .commitment_scheme_column_log_sizes
        .clone()
        .flatten()
        .into_iter()
        .dedup()
        .collect();
    assert_eq!(column_size.len(), 1);
    assert_eq!(
        column_size[0],
        fs_output.fri_input.max_column_log_degree_bound + fs_output.fri_input.fri_log_blowup_factor
    );

    // trace polynomials are evaluated on oods, oods+1, oods+2
    assert_eq!(proof.commitment_scheme_proof.sampled_values.0[0].len(), 1);
    assert_eq!(
        proof.commitment_scheme_proof.sampled_values.0[0][0].len(),
        3
    );

    // composition polynomials are evaluated on oods 4 times
    assert_eq!(proof.commitment_scheme_proof.sampled_values.0[1].len(), 4);
    assert_eq!(
        proof.commitment_scheme_proof.sampled_values.0[1][0].len(),
        1
    );

    // construct the list of samples
    // Answer FRI queries.
    let samples = fs_output
        .fri_input
        .sampled_points
        .zip_cols(&proof.commitment_scheme_proof.sampled_values)
        .map_cols(|(sampled_points, sampled_values)| {
            zip(sampled_points, sampled_values)
                .map(|(point, &value)| PointSample { point, value })
                .collect_vec()
        })
        .flatten();

    let colume_sample_batches =
        ColumnSampleBatch::new_vec(&samples.iter().collect::<Vec<&Vec<PointSample>>>());

    let expected_line_coeffs: Vec<Vec<(CM31, CM31)>> = {
        colume_sample_batches
            .iter()
            .map(|sample_batch| {
                sample_batch
                    .columns_and_values
                    .iter()
                    .map(|(_, sampled_value)| {
                        let sample = PointSample {
                            point: sample_batch.point,
                            value: *sampled_value,
                        };
                        // defer the applying of alpha for the composition to a later step
                        complex_conjugate_line_coeffs_normalized(&sample)
                    })
                    .collect()
            })
            .collect()
    };

    let column_line_coeffs = vec![
        ColumnLineCoeffs::from_values_and_point(&[samples[0][0].value], samples[0][0].point),
        ColumnLineCoeffs::from_values_and_point(&[samples[0][1].value], samples[0][1].point),
        ColumnLineCoeffs::from_values_and_point(&[samples[0][2].value], samples[0][2].point),
        ColumnLineCoeffs::from_values_and_point(
            &[
                fs_output.fri_input.sample_values[1][0][0],
                fs_output.fri_input.sample_values[1][1][0],
                fs_output.fri_input.sample_values[1][2][0],
                fs_output.fri_input.sample_values[1][3][0],
            ],
            samples[1][0].point,
        ),
    ];

    for i in 0..3 {
        assert_eq!(
            expected_line_coeffs[i][0].0,
            column_line_coeffs[i].fp_imag_div_y_imag[0]
        );
        assert_eq!(
            expected_line_coeffs[i][0].1,
            column_line_coeffs[i].cross_term[0]
        );
    }
    for j in 0..4 {
        assert_eq!(
            expected_line_coeffs[3][j].0,
            column_line_coeffs[3].fp_imag_div_y_imag[j]
        );
        assert_eq!(
            expected_line_coeffs[3][j].1,
            column_line_coeffs[3].cross_term[j]
        );
    }

    let column_line_coeffs_hints = vec![
        ColumnLineCoeffsHint::from(samples[0][0].point),
        ColumnLineCoeffsHint::from(samples[0][1].point),
        ColumnLineCoeffsHint::from(samples[0][2].point),
        ColumnLineCoeffsHint::from(samples[1][0].point),
    ];

    let prepared_pair_vanishing_hints = vec![
        PreparedPairVanishingHint::from(samples[0][0].point),
        PreparedPairVanishingHint::from(samples[0][1].point),
        PreparedPairVanishingHint::from(samples[0][2].point),
        PreparedPairVanishingHint::from(samples[1][0].point),
    ];

    let expected_batch_random_coeffs =
        { batch_random_coeffs(&colume_sample_batches, fs_output.fri_input.random_coeff) };
    assert_eq!(
        expected_batch_random_coeffs[0],
        fs_output.fri_input.random_coeff
    );
    assert_eq!(
        expected_batch_random_coeffs[1],
        fs_output.fri_input.random_coeff
    );
    assert_eq!(
        expected_batch_random_coeffs[2],
        fs_output.fri_input.random_coeff
    );
    assert_eq!(
        expected_batch_random_coeffs[3],
        fs_output.fri_input.random_coeff.square().square()
    );

    let precomputed_merkle_tree = PrecomputedMerkleTree::new(
        (fs_output.fri_input.max_column_log_degree_bound
            + fs_output.fri_input.fri_log_blowup_factor
            - 1) as usize,
    );
    let first_proof = precomputed_merkle_tree.query(queries_parents[0] << 1);

    let commitment_domain = CanonicCoset::new(
        fs_output.fri_input.max_column_log_degree_bound + fs_output.fri_input.fri_log_blowup_factor,
    )
    .circle_domain();

    let denominator_inverses_expected = query_domain
        .1
        .iter()
        .map(|subdomain| {
            let domain = subdomain.to_circle_domain(&commitment_domain);
            denominator_inverses(&colume_sample_batches, domain)
        })
        .collect::<Vec<_>>();
    assert_eq!(denominator_inverses_expected.len(), N_QUERIES);

    let denominator_inverse_hints = vec![
        DenominatorInverseHint::new(samples[0][0].point, first_proof.circle_point),
        DenominatorInverseHint::new(samples[0][1].point, first_proof.circle_point),
        DenominatorInverseHint::new(samples[0][2].point, first_proof.circle_point),
        DenominatorInverseHint::new(samples[1][0].point, first_proof.circle_point),
    ];

    let mut queried_values_left = vec![];
    let mut queried_values_right = vec![];
    for (trace, composition) in merkle_proofs_traces
        .iter()
        .zip(merkle_proofs_compositions.iter())
    {
        let mut left_vec = vec![];
        let mut right_vec = vec![];
        for (&left, &right) in trace
            .left
            .iter()
            .zip(trace.right.iter())
            .chain(composition.left.iter().zip(composition.right.iter()))
        {
            left_vec.push(left);
            right_vec.push(right);
        }
        queried_values_left.push(left_vec);
        queried_values_right.push(right_vec);
    }

    let mut flatten_values = vec![vec![]; 5];
    for (l, r) in queried_values_left.iter().zip(queried_values_right.iter()) {
        for ((flatten, &ll), &rr) in flatten_values.iter_mut().zip_eq(l.iter()).zip_eq(r.iter()) {
            flatten.push(ll);
            flatten.push(rr);
        }
    }

    let fri_answers = fri_answers(
        fs_output
            .fri_input
            .commitment_scheme_column_log_sizes
            .flatten()
            .into_iter()
            .collect(),
        &samples,
        fs_output.fri_input.random_coeff,
        fri_query_domains,
        &flatten_values,
    )?;

    let mut nominators = vec![];
    for column_line_coeff in column_line_coeffs.iter().take(3) {
        nominators.push(column_line_coeff.apply_twin(
            first_proof.circle_point,
            &[queried_values_left[0][0]],
            &[queried_values_right[0][0]],
        ));
    }
    nominators.push(column_line_coeffs[3].apply_twin(
        first_proof.circle_point,
        &[
            queried_values_left[0][1],
            queried_values_left[0][2],
            queried_values_left[0][3],
            queried_values_left[0][4],
        ],
        &[
            queried_values_right[0][1],
            queried_values_right[0][2],
            queried_values_right[0][3],
            queried_values_right[0][4],
        ],
    ));

    let expected_eval_left = fs_output.fri_input.random_coeff.pow(6)
        * QM31::from(nominators[0].0[0] * denominator_inverses_expected[0][0][0])
        + fs_output.fri_input.random_coeff.pow(5)
            * QM31::from(nominators[1].0[0] * denominator_inverses_expected[0][1][0])
        + fs_output.fri_input.random_coeff.pow(4)
            * QM31::from(nominators[2].0[0] * denominator_inverses_expected[0][2][0])
        + (fs_output.fri_input.random_coeff.pow(3) * QM31::from(nominators[3].0[0])
            + fs_output.fri_input.random_coeff.pow(2) * QM31::from(nominators[3].0[1])
            + fs_output.fri_input.random_coeff * QM31::from(nominators[3].0[2])
            + QM31::from(nominators[3].0[3]))
            * QM31::from(denominator_inverses_expected[0][3][0]);

    assert_eq!(
        expected_eval_left,
        fri_answers[0].subcircle_evals[0].values[0]
    );

    let expected_eval_right = fs_output.fri_input.random_coeff.pow(6)
        * QM31::from(nominators[0].1[0] * denominator_inverses_expected[0][0][1])
        + fs_output.fri_input.random_coeff.pow(5)
            * QM31::from(nominators[1].1[0] * denominator_inverses_expected[0][1][1])
        + fs_output.fri_input.random_coeff.pow(4)
            * QM31::from(nominators[2].1[0] * denominator_inverses_expected[0][2][1])
        + (fs_output.fri_input.random_coeff.pow(3) * QM31::from(nominators[3].1[0])
            + fs_output.fri_input.random_coeff.pow(2) * QM31::from(nominators[3].1[1])
            + fs_output.fri_input.random_coeff * QM31::from(nominators[3].1[2])
            + QM31::from(nominators[3].1[3]))
            * QM31::from(denominator_inverses_expected[0][3][1]);

    assert_eq!(
        expected_eval_right,
        fri_answers[0].subcircle_evals[0].values[1]
    );

    let y_inverse_hint = FieldInversionHint::from(first_proof.circle_point.y);

    let test_only_fri_answer = {
        let p = first_proof.circle_point;
        let py_inverse = p.y.inverse();

        let f_p = expected_eval_left;
        let f_neg_p = expected_eval_right;

        let (mut f0_px, mut f1_px) = (f_p, f_neg_p);
        ibutterfly(&mut f0_px, &mut f1_px, py_inverse);

        vec![f0_px, f1_px]
    };

    let first_fold =
        fs_output.fri_input.circle_poly_alpha * test_only_fri_answer[1] + test_only_fri_answer[0];

    let _ = first_fold;
    let _ = expected_line_coeffs;
    let _ = fs_output.fri_input.last_layer_domain;
    let _ = fs_output.fri_input.circle_poly_alpha;
    let _ = fs_output.fri_input.random_coeff;

    let first_query_hint = PerQueryHint {
        prepared_pair_vanishing_hints,
        precomputed_merkle_proofs: vec![first_proof.clone()],
        denominator_inverse_hints,
        y_inverse_hint,
        test_only_fri_answer,
    };

    Ok(VerifierHints {
        fiat_shamir_hints: fs_output.fiat_shamir_hints,
        merkle_proofs_traces,
        merkle_proofs_compositions,
        column_line_coeffs_hints,
        per_query_hints: vec![first_query_hint],
    })
}

fn sampled_values_to_mask(
    air: &impl Air,
    mut sampled_values: TreeVec<ColumnVec<Vec<SecureField>>>,
) -> Result<(ComponentVec<Vec<SecureField>>, SecureField), InvalidOodsSampleStructure> {
    let composition_partial_sampled_values =
        sampled_values.pop().ok_or(InvalidOodsSampleStructure)?;
    let composition_oods_value = SecureCirclePoly::<CpuBackend>::eval_from_partial_evals(
        composition_partial_sampled_values
            .iter()
            .flatten()
            .cloned()
            .collect_vec()
            .try_into()
            .map_err(|_| InvalidOodsSampleStructure)?,
    );

    // Retrieve sampled mask values for each component.
    let flat_trace_values = &mut sampled_values
        .pop()
        .ok_or(InvalidOodsSampleStructure)?
        .into_iter();
    let trace_oods_values = ComponentVec(
        air.components()
            .iter()
            .map(|c| {
                flat_trace_values
                    .take(c.mask_points(CirclePoint::zero()).len())
                    .collect_vec()
            })
            .collect(),
    );

    Ok((trace_oods_values, composition_oods_value))
}

#[cfg(test)]
mod test {
    use stwo_prover::core::channel::{BWSSha256Channel, Channel};
    use stwo_prover::core::fields::m31::{BaseField, M31};
    use stwo_prover::core::fields::IntoSlice;
    use stwo_prover::core::prover::{prove, verify};
    use stwo_prover::core::vcs::bws_sha256_hash::BWSSha256Hasher;
    use stwo_prover::core::vcs::hasher::Hasher;
    use stwo_prover::examples::fibonacci::Fibonacci;

    #[test]
    fn test_fib_prove() {
        const FIB_LOG_SIZE: u32 = 5;
        let fib = Fibonacci::new(FIB_LOG_SIZE, M31::reduce(443693538));

        let trace = fib.get_trace();
        let channel =
            &mut BWSSha256Channel::new(BWSSha256Hasher::hash(BaseField::into_slice(&[fib
                .air
                .component
                .claim])));
        let proof = prove(&fib.air, channel, vec![trace]).unwrap();

        let channel =
            &mut BWSSha256Channel::new(BWSSha256Hasher::hash(BaseField::into_slice(&[fib
                .air
                .component
                .claim])));
        verify(proof, &fib.air, channel).unwrap()
    }
}<|MERGE_RESOLUTION|>--- conflicted
+++ resolved
@@ -11,15 +11,8 @@
     ColumnLineCoeffs, ColumnLineCoeffsHint, DenominatorInverseHint, PreparedPairVanishingHint,
 };
 use crate::fibonacci::fiat_shamir::FiatShamirHints;
-<<<<<<< HEAD
-use crate::fri::{FieldInversionHint, QueriesWithHint};
-use crate::merkle_tree::MerkleTreeTwinProof;
-use crate::oods::OODS;
-use crate::pow::PoWHint;
-=======
 use crate::fri::FieldInversionHint;
 use crate::merkle_tree::{MerkleTree, MerkleTreeTwinProof};
->>>>>>> 1236a37f
 use crate::precomputed_merkle_tree::{PrecomputedMerkleTree, PrecomputedMerkleTreeProof};
 use crate::treepp::pushable::{Builder, Pushable};
 use stwo_prover::core::air::Air;
@@ -175,13 +168,9 @@
     for (&query, twin_proof) in queries_parents.iter().zip(merkle_proofs_traces.iter()) {
         assert!(twin_proof.verify(
             &proof.commitments[0],
-<<<<<<< HEAD
-            (max_column_bound.log_degree_bound + fri_config.log_blowup_factor) as usize,
-=======
             (fs_output.fri_input.max_column_log_degree_bound
                 + fs_output.fri_input.fri_log_blowup_factor) as usize,
             twin_proof,
->>>>>>> 1236a37f
             query << 1
         ));
     }
@@ -192,13 +181,9 @@
     {
         assert!(twin_proof.verify(
             &proof.commitments[1],
-<<<<<<< HEAD
-            (max_column_bound.log_degree_bound + fri_config.log_blowup_factor) as usize,
-=======
             (fs_output.fri_input.max_column_log_degree_bound
                 + fs_output.fri_input.fri_log_blowup_factor) as usize,
             twin_proof,
->>>>>>> 1236a37f
             query << 1
         ));
     }
