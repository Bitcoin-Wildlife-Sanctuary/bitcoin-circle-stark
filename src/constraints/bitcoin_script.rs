--- conflicted
+++ resolved
@@ -1,15 +1,10 @@
 use crate::{circle::CirclePointGadget, treepp::*};
 use rust_bitcoin_m31::{
-<<<<<<< HEAD
-    m31_double, m31_neg, push_m31_zero, qm31_add, qm31_copy, qm31_drop, qm31_dup, qm31_from_bottom,
-    qm31_mul, qm31_roll, qm31_sub, qm31_swap,
-};
-=======
     cm31_add, cm31_double, cm31_fromaltstack, cm31_mul, cm31_mul_m31, cm31_sub, cm31_swap,
-    cm31_toaltstack, m31_add, qm31_add, qm31_mul_m31_by_constant, qm31_swap,
+    cm31_toaltstack, m31_add, m31_double, m31_neg, push_m31_zero, qm31_add, qm31_copy, qm31_drop, qm31_dup, qm31_from_bottom,
+    qm31_mul, qm31_mul_m31_by_constant, qm31_roll, qm31_sub, qm31_swap
 };
 use stwo_prover::core::fields::m31::M31;
->>>>>>> bad392a4
 use stwo_prover::core::{
     circle::{CirclePoint, Coset},
     fields::qm31::QM31,
@@ -19,7 +14,6 @@
 pub struct ConstraintsGadget;
 
 impl ConstraintsGadget {
-<<<<<<< HEAD
     /// clear parameters of column_line_coeffs
     /// stack input:
     /// [alpha_0, alpha_1, ..., alpha_{n - 1}, p1y, f1(p1), f2(p1), ..., fn(p1), p2y, f1(p2), f2(p2), ..., fn(p2), ..., pmy, f1(pm), f2(pm), ..., fn(pm)]
@@ -93,10 +87,6 @@
         }
     }
 
-    //TODO: point_vanishing_fraction(). Depends on what format we'll end up needing its output in FRI
-
-=======
->>>>>>> bad392a4
     /// Evaluates a vanishing polynomial P : CirclePoint -> QM31 of the given coset
     ///
     /// input:
@@ -192,28 +182,20 @@
     use crate::{
         constraints::ConstraintsGadget, tests_utils::report::report_bitcoin_script_size, treepp::*,
     };
-<<<<<<< HEAD
     use itertools::Itertools;
     use rand::{Rng, SeedableRng};
     use rand_chacha::ChaCha20Rng;
     use rust_bitcoin_m31::{qm31_equalverify, qm31_roll, qm31_rot};
     use stwo_prover::core::backend::cpu::quotients::column_line_coeffs;
     use stwo_prover::core::circle::SECURE_FIELD_CIRCLE_GEN;
-    use stwo_prover::core::circle::{CirclePoint, Coset};
     use stwo_prover::core::constraints::{coset_vanishing, pair_vanishing};
     use stwo_prover::core::fields::FieldExpOps;
     use stwo_prover::core::pcs::quotients::ColumnSampleBatch;
-=======
-    use rand::{Rng, SeedableRng};
-    use rand_chacha::ChaCha20Rng;
-    use rust_bitcoin_m31::qm31_equalverify;
     use stwo_prover::core::circle::{
         CirclePoint, Coset, M31_CIRCLE_GEN, SECURE_FIELD_CIRCLE_ORDER,
     };
-    use stwo_prover::core::constraints::{coset_vanishing, pair_vanishing};
     use stwo_prover::core::fields::qm31::QM31;
->>>>>>> bad392a4
-
+    
     #[test]
     fn test_coset_vanishing() {
         let mut prng = ChaCha20Rng::seed_from_u64(0);
@@ -288,7 +270,6 @@
     }
 
     #[test]
-<<<<<<< HEAD
     fn test_column_line_coeffs() {
         let num_points = 2_usize;
         let num_columns = 4_usize;
@@ -354,7 +335,9 @@
         };
         let exec_result = execute_script(script);
         assert!(exec_result.success);
-=======
+    }
+  
+    #[test]
     fn test_fast_pair_vanishing() {
         for seed in 0..20 {
             let mut prng = ChaCha20Rng::seed_from_u64(seed);
@@ -385,6 +368,5 @@
             let exec_result = execute_script(script);
             assert!(exec_result.success);
         }
->>>>>>> bad392a4
     }
 }