--- conflicted
+++ resolved
@@ -59,12 +59,7 @@
   typos:
     runs-on: ubuntu-latest
     steps:
-<<<<<<< HEAD
       - uses: actions/checkout@11bd71901bbe5b1630ceea73d27597364c9af683 # v4.2.2
-      - uses: crate-ci/typos@6802cc60d4e7f78b9d5454f6cf3935c042d5e1e3 # v1.26.0
-=======
-      - uses: actions/checkout@eef61447b9ff4aafe5dcd4e0bbf5d482be7e7871 # v4.2.1
       - uses: crate-ci/typos@d1c850b2b5d502763520c25fb4a6a1128ad99bd9 # v1.28.3
->>>>>>> 27f9e7e5
         with:
           files: .